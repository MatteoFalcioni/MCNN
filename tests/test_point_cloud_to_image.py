import unittest
import numpy as np
from utils.point_cloud_data_utils import read_las_file_to_numpy, numpy_to_dataframe, read_csv_file_to_numpy, sample_data
from scripts.point_cloud_to_image import create_feature_grid, assign_features_to_grid, generate_multiscale_grids, compute_point_cloud_bounds
from utils.plot_utils import visualize_grid, visualize_grid_with_comparison
from scipy.spatial import cKDTree as KDTree
import os


class TestPointCloudToImage(unittest.TestCase):

    def setUp(self):
<<<<<<< HEAD
        self.data_file_path = 'data/training_data/train_21.csv'
        self.sample_size = 300000  # Subset for testing. 
=======
        self.las_file_path = 'data/raw/features_F.las'
        # self.sample_size = 50000  # Subset for testing. 
>>>>>>> 36e2571e
        self.grid_resolution = 128
        self.features_to_use = ['intensity', 'red', 'green', 'blue']  # Example selected features
        self.channels = len(self.features_to_use)  # Number of channels based on selected features
        self.window_size = 5.0

        # Load LAS file and get data with user-selected features
        self.full_data, self.feature_names = read_csv_file_to_numpy(self.data_file_path, features_to_extract=self.features_to_use)
        print(f'feature names in csv test file: {self.feature_names}')
        self.df = numpy_to_dataframe(self.full_data, self.feature_names)
<<<<<<< HEAD

        np.random.seed(42)  # For reproducibility
        self.sampled_data = self.full_data# sample_data(input_file=self.data_file_path, sample_size=self.sample_size)
        self.idx = int(self.sample_size/2)
=======
        num_points = self.full_data.shape[0]
        labels = np.random.randint(0, 5, size=num_points)
        # Append labels as a new column
        self.data_with_labels = np.hstack((self.full_data, labels.reshape(-1, 1)))
        # np.random.seed(42)  # For reproducibility
        # self.sampled_data = self.data_with_labels[np.random.choice(self.full_data.shape[0], self.sample_size, replace=False)]
        # self.idx = int(self.sample_size/2)
        self.idx = 100000
>>>>>>> 36e2571e

        # Define the window sizes for multiscale grids
        self.window_sizes = [('small', 2.5), ('medium', 5.0), ('large', 10.0)]

        self.save_imgs_bool = False  # if True, save the generated images
        self.save_imgs_dir = 'tests/test_feature_imgs'   # directory to save test images
        os.makedirs(self.save_imgs_dir, exist_ok=True)

        self.save_grids_dir = 'tests/test_feature_imgs/test_grid_np'  # directory to save test grids
        os.makedirs(self.save_imgs_dir, exist_ok=True)
        
        # Compute the point cloud bounds
        self.point_cloud_bounds = compute_point_cloud_bounds(self.full_data)

    def test_create_and_assign_grids(self):

        # Load the KDTree once for the entire point cloud
        points = self.full_data[:, :3]  # Use x, y, z coordinates
        tree = KDTree(points)

        # Check that sampled data is not empty and has the expected structure
        self.assertIsInstance(self.full_data, np.ndarray)
        self.assertGreaterEqual(self.full_data.shape[1], 4)  # At least x, y, z, and one feature

        # Select a center point
        center_point = self.full_data[self.idx, :3]

<<<<<<< HEAD
=======
        # Compute the point cloud bounds
        point_cloud_bounds = compute_point_cloud_bounds(self.full_data)

>>>>>>> 36e2571e
        # Check if the center point is within the point cloud bounds
        half_window = self.window_size / 2
        if (center_point[0] - half_window < self.point_cloud_bounds['x_min'] or 
            center_point[0] + half_window > self.point_cloud_bounds['x_max'] or
            center_point[1] - half_window < self.point_cloud_bounds['y_min'] or
            center_point[1] + half_window > self.point_cloud_bounds['y_max']):
            self.skipTest(f"Skipping test: center point {center_point} is out of bounds for the selected window size.")
    

        # Create a grid around the center point
        grid, _, x_coords, y_coords, z_coord = create_feature_grid(
            center_point, window_size=self.window_size, grid_resolution=self.grid_resolution, channels=self.channels
        )

        # Ensure grid has the correct shape
        self.assertEqual(grid.shape, (self.grid_resolution, self.grid_resolution, self.channels))

        # Identify feature indices dynamically
        print(f'features to use: {self.features_to_use}, known features: {self.feature_names}')
        feature_indices = [self.feature_names.index(feature) for feature in self.features_to_use]
        print(f'feature indices: {feature_indices}')

        # Assign features using the pre-built KDTree
        grid_with_features = assign_features_to_grid(tree, self.full_data, grid, x_coords, y_coords, z_coord, feature_indices)

        # Check how many grid cells are still zero after assigning features
        non_zero_cells = np.count_nonzero(grid_with_features)
        total_cells = grid_with_features.size
        zero_cells_percentage = (total_cells - non_zero_cells) / total_cells * 100

        print(f"Percentage of zero cells in the grid: {zero_cells_percentage}%")# Check how many grid cells are still zero after assigning features
        non_zero_cells = np.count_nonzero(grid_with_features)
        total_cells = grid_with_features.size
        zero_cells_percentage = (total_cells - non_zero_cells) / total_cells * 100

        print(f"Percentage of zero cells in the grid: {zero_cells_percentage}%")


        # Ensure features are assigned (grid should not be all zeros)
        # self.assertFalse(np.all(grid_with_features == 0), "Grid is unexpectedly empty or all zeros.")

        # Check that no NaN or Inf values exist in the assigned grid
        self.assertFalse(np.isnan(grid_with_features).any(), "NaN values found in grid features.")
        self.assertFalse(np.isinf(grid_with_features).any(), "Inf values found in grid features.")

        # Check if KDTree queries returned valid indices
        # self.assertFalse(np.any(grid_with_features == 0), "Assigned grid cells are unexpectedly empty.")

        # Check a few random grid cells to ensure they have diverse values
        print("Sample assigned features in grid:")
        for _ in range(5):  # Check 5 random grid cells
            i, j = np.random.randint(0, self.grid_resolution, 2)
            self.assertFalse(np.all(grid_with_features[i, j, :] == 0), "Grid cell features are unexpectedly all zeros.")

        # Transpose the grid to match PyTorch's 'channels x height x width' format for visualization
        grid_with_features = np.transpose(grid_with_features, (2, 0, 1))

        # Visualize and eventually save feature images (if save = True)
        for chan in range(0, self.channels):
            # Create a filename for saving the image
            feature_name = self.feature_names[3 + chan] if len(self.feature_names) > 3 + chan else f"Channel_{chan}"
            file_path = os.path.join(self.save_imgs_dir, f"Grid_Visual_window{int(self.window_size)}_{feature_name}.png")

            # Visualize and save the grid image
            print(f"Grid shape to be visualized: {grid_with_features.shape}")
            visualize_grid(grid_with_features, channel=chan, title=f"Grid Visualization for {feature_name}", save=self.save_imgs_bool, file_path=file_path)

        # visualize and eventually save feature image compared with point cloud
        chosen_chan = 3  # channel to visualize on feature image (8=nir)
        visualize_grid_with_comparison(grid_with_features, self.df, center_point, window_size=self.window_size, feature_names=self.feature_names,
                                       channel=chosen_chan, visual_size=50, save=self.save_imgs_bool, file_path=file_path)

    def test_kd_tree(self):
        """
        Test that the KDTree is constructed properly and that KDTree queries return valid indices.
        """
        points = self.full_data[:, :3]  # Use x, y, z coordinates
        tree = KDTree(points)

        # Verify the KDTree contains all points
        self.assertEqual(tree.n, len(points), "KDTree does not contain all points from the dataset.")

        # Select a center point for querying
        center_point = self.full_data[self.idx, :3]

<<<<<<< HEAD
=======
        # Compute the point cloud bounds
        point_cloud_bounds = compute_point_cloud_bounds(self.full_data)

>>>>>>> 36e2571e
        # Check if the center point is within the point cloud bounds
        half_window = self.window_size / 2
        if (center_point[0] - half_window < self.point_cloud_bounds['x_min'] or 
            center_point[0] + half_window > self.point_cloud_bounds['x_max'] or
            center_point[1] - half_window < self.point_cloud_bounds['y_min'] or
            center_point[1] + half_window > self.point_cloud_bounds['y_max']):
            self.skipTest(f"Skipping test: center point {center_point} is out of bounds for the selected window size.")
    

        # Create grid and query KDTree for nearest neighbors
        grid, _, x_coords, y_coords, z_coord = create_feature_grid(
            center_point, window_size=self.window_size, grid_resolution=self.grid_resolution, channels=self.channels
        )

        # Flatten grid coordinates to query the KDTree
        grid_x, grid_y = np.meshgrid(x_coords, y_coords, indexing='ij')
        grid_coords = np.stack((grid_x.flatten(), grid_y.flatten(), np.full(grid_x.size, z_coord)), axis=-1)

        # Query KDTree for nearest points
        distances, indices = tree.query(grid_coords)

        # Ensure no NaN or Inf values are returned by the KDTree query
        self.assertFalse(np.isnan(indices).any(), "KDTree query returned NaN indices.")
        self.assertFalse(np.isinf(indices).any(), "KDTree query returned Inf indices.")

        # Check that the queried indices are within valid range
        self.assertTrue(np.all(indices >= 0), "KDTree query returned invalid (negative) indices.")
        self.assertTrue(np.all(indices < len(self.full_data)), "KDTree query returned out-of-bounds indices.")

        # Check for edge cases (e.g., near the edges of the grid)
        edge_x = grid_x[0, 0]
        edge_y = grid_y[0, 0]
        edge_coord = np.array([edge_x, edge_y, z_coord])
        _, edge_index = tree.query(edge_coord)

        self.assertGreaterEqual(edge_index, 0, "KDTree returned invalid index for edge case.")
        self.assertLess(edge_index, len(self.full_data), "KDTree returned out-of-bounds index for edge case.")

        # Ensure valid distances (no NaN/Inf in distances)
        self.assertFalse(np.isnan(distances).any(), "KDTree returned NaN distances.")
        self.assertFalse(np.isinf(distances).any(), "KDTree returned Inf distances.")

        print("KDTree query results are valid.")
    
    
<<<<<<< HEAD
    """def test_generate_multiscale_grids(self):
=======
"""   def test_generate_multiscale_grids(self):
>>>>>>> 36e2571e

        generate_multiscale_grids(
            data_array=self.sampled_data,
            window_sizes=self.window_sizes,
            grid_resolution=self.grid_resolution,
            features_to_use=self.features_to_use,
            known_features=self.feature_names,
            save_dir='tests/multiscale_grids'
        )

        # Verify that the grids and corresponding labels were saved correctly
        for scale_label, _ in self.window_sizes:
            grid_dir = f'tests/multiscale_grids/{scale_label}'
            self.assertTrue(os.path.exists(grid_dir), f"Directory {grid_dir} does not exist.")
            saved_grids = [f for f in os.listdir(grid_dir) if f.endswith('.npy')]
            self.assertGreater(len(saved_grids), 0, f"No grids saved for scale {scale_label}.")
<<<<<<< HEAD
=======

>>>>>>> 36e2571e
"""<|MERGE_RESOLUTION|>--- conflicted
+++ resolved
@@ -10,37 +10,25 @@
 class TestPointCloudToImage(unittest.TestCase):
 
     def setUp(self):
-<<<<<<< HEAD
-        self.data_file_path = 'data/training_data/train_21.csv'
-        self.sample_size = 300000  # Subset for testing. 
-=======
-        self.las_file_path = 'data/raw/features_F.las'
-        # self.sample_size = 50000  # Subset for testing. 
->>>>>>> 36e2571e
+        self.file_path = 'data/raw/features_F.las'
+        # self.file_path = 'data/training_data/test_21.csv'
+        self.sample_size = 5000  # Subset for testing. 
         self.grid_resolution = 128
         self.features_to_use = ['intensity', 'red', 'green', 'blue']  # Example selected features
         self.channels = len(self.features_to_use)  # Number of channels based on selected features
         self.window_size = 5.0
 
         # Load LAS file and get data with user-selected features
-        self.full_data, self.feature_names = read_csv_file_to_numpy(self.data_file_path, features_to_extract=self.features_to_use)
+        self.full_data, self.feature_names = read_las_file_to_numpy(self.file_path, features_to_extract=self.features_to_use)
         print(f'feature names in csv test file: {self.feature_names}')
         self.df = numpy_to_dataframe(self.full_data, self.feature_names)
-<<<<<<< HEAD
-
-        np.random.seed(42)  # For reproducibility
-        self.sampled_data = self.full_data# sample_data(input_file=self.data_file_path, sample_size=self.sample_size)
-        self.idx = int(self.sample_size/2)
-=======
         num_points = self.full_data.shape[0]
         labels = np.random.randint(0, 5, size=num_points)
         # Append labels as a new column
         self.data_with_labels = np.hstack((self.full_data, labels.reshape(-1, 1)))
         # np.random.seed(42)  # For reproducibility
-        # self.sampled_data = self.data_with_labels[np.random.choice(self.full_data.shape[0], self.sample_size, replace=False)]
-        # self.idx = int(self.sample_size/2)
+        self.sampled_data = self.data_with_labels[np.random.choice(self.full_data.shape[0], self.sample_size, replace=False)]
         self.idx = 100000
->>>>>>> 36e2571e
 
         # Define the window sizes for multiscale grids
         self.window_sizes = [('small', 2.5), ('medium', 5.0), ('large', 10.0)]
@@ -68,12 +56,9 @@
         # Select a center point
         center_point = self.full_data[self.idx, :3]
 
-<<<<<<< HEAD
-=======
         # Compute the point cloud bounds
         point_cloud_bounds = compute_point_cloud_bounds(self.full_data)
 
->>>>>>> 36e2571e
         # Check if the center point is within the point cloud bounds
         half_window = self.window_size / 2
         if (center_point[0] - half_window < self.point_cloud_bounds['x_min'] or 
@@ -113,14 +98,14 @@
 
 
         # Ensure features are assigned (grid should not be all zeros)
-        # self.assertFalse(np.all(grid_with_features == 0), "Grid is unexpectedly empty or all zeros.")
+        self.assertFalse(np.all(grid_with_features == 0), "Grid is unexpectedly empty or all zeros.")
 
         # Check that no NaN or Inf values exist in the assigned grid
         self.assertFalse(np.isnan(grid_with_features).any(), "NaN values found in grid features.")
         self.assertFalse(np.isinf(grid_with_features).any(), "Inf values found in grid features.")
 
         # Check if KDTree queries returned valid indices
-        # self.assertFalse(np.any(grid_with_features == 0), "Assigned grid cells are unexpectedly empty.")
+        self.assertFalse(np.any(grid_with_features == 0), "Assigned grid cells are unexpectedly empty.")
 
         # Check a few random grid cells to ensure they have diverse values
         print("Sample assigned features in grid:")
@@ -131,7 +116,7 @@
         # Transpose the grid to match PyTorch's 'channels x height x width' format for visualization
         grid_with_features = np.transpose(grid_with_features, (2, 0, 1))
 
-        # Visualize and eventually save feature images (if save = True)
+        """# Visualize and eventually save feature images (if save = True)
         for chan in range(0, self.channels):
             # Create a filename for saving the image
             feature_name = self.feature_names[3 + chan] if len(self.feature_names) > 3 + chan else f"Channel_{chan}"
@@ -144,7 +129,7 @@
         # visualize and eventually save feature image compared with point cloud
         chosen_chan = 3  # channel to visualize on feature image (8=nir)
         visualize_grid_with_comparison(grid_with_features, self.df, center_point, window_size=self.window_size, feature_names=self.feature_names,
-                                       channel=chosen_chan, visual_size=50, save=self.save_imgs_bool, file_path=file_path)
+                                       channel=chosen_chan, visual_size=50, save=self.save_imgs_bool, file_path=file_path)"""
 
     def test_kd_tree(self):
         """
@@ -159,12 +144,9 @@
         # Select a center point for querying
         center_point = self.full_data[self.idx, :3]
 
-<<<<<<< HEAD
-=======
         # Compute the point cloud bounds
         point_cloud_bounds = compute_point_cloud_bounds(self.full_data)
 
->>>>>>> 36e2571e
         # Check if the center point is within the point cloud bounds
         half_window = self.window_size / 2
         if (center_point[0] - half_window < self.point_cloud_bounds['x_min'] or 
@@ -210,11 +192,7 @@
         print("KDTree query results are valid.")
     
     
-<<<<<<< HEAD
-    """def test_generate_multiscale_grids(self):
-=======
-"""   def test_generate_multiscale_grids(self):
->>>>>>> 36e2571e
+def test_generate_multiscale_grids(self):
 
         generate_multiscale_grids(
             data_array=self.sampled_data,
@@ -231,8 +209,3 @@
             self.assertTrue(os.path.exists(grid_dir), f"Directory {grid_dir} does not exist.")
             saved_grids = [f for f in os.listdir(grid_dir) if f.endswith('.npy')]
             self.assertGreater(len(saved_grids), 0, f"No grids saved for scale {scale_label}.")
-<<<<<<< HEAD
-=======
-
->>>>>>> 36e2571e
-"""